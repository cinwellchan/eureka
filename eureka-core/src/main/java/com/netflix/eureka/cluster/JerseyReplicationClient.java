package com.netflix.eureka.cluster;

import javax.ws.rs.core.MediaType;
import javax.ws.rs.core.Response.Status;
import java.net.InetAddress;
import java.net.MalformedURLException;
import java.net.URL;
import java.net.UnknownHostException;

import com.netflix.appinfo.InstanceInfo;
import com.netflix.appinfo.InstanceInfo.InstanceStatus;
import com.netflix.discovery.EurekaIdentityHeaderFilter;
<<<<<<< HEAD
import com.netflix.discovery.shared.JerseyClient;
import com.netflix.discovery.shared.JerseyClientConfigBuilder;
=======
import com.netflix.discovery.shared.EurekaJerseyClient;
import com.netflix.discovery.shared.EurekaJerseyClient.EurekaJerseyClientBuilder;
>>>>>>> fcffccb4
import com.netflix.discovery.shared.JerseyEurekaHttpClient;
import com.netflix.eureka.EurekaServerConfig;
import com.netflix.eureka.EurekaServerIdentity;
import com.netflix.eureka.cluster.protocol.ReplicationList;
import com.netflix.eureka.cluster.protocol.ReplicationListResponse;
import com.netflix.eureka.resources.ASGResource.ASGStatus;
import com.sun.jersey.api.client.ClientResponse;
import com.sun.jersey.api.client.WebResource;
import com.sun.jersey.api.client.WebResource.Builder;
import com.sun.jersey.client.apache4.ApacheHttpClient4;
import org.slf4j.Logger;
import org.slf4j.LoggerFactory;

/**
 * @author Tomasz Bak
 */
public class JerseyReplicationClient extends JerseyEurekaHttpClient implements HttpReplicationClient {

    private static final Logger logger = LoggerFactory.getLogger(JerseyReplicationClient.class);

    private final EurekaJerseyClient jerseyClient;
    private final ApacheHttpClient4 jerseyApacheClient;

    public JerseyReplicationClient(EurekaServerConfig config, String serviceUrl) {
        super(serviceUrl);
        String name = getClass().getSimpleName() + ": " + serviceUrl + "apps/: ";

        try {
            String hostname;
            try {
                hostname = new URL(serviceUrl).getHost();
            } catch (MalformedURLException e) {
                hostname = serviceUrl;
            }

            String jerseyClientName = "Discovery-PeerNodeClient-" + hostname;
            EurekaJerseyClientBuilder clientBuilder = new EurekaJerseyClientBuilder()
                    .withClientName(jerseyClientName)
                    .withUserAgent("Java EurekaClient (replication)")
                    .withConnectionTimeout(config.getPeerNodeConnectTimeoutMs())
                    .withReadTimeout(config.getPeerNodeReadTimeoutMs())
                    .withMaxConnectionsPerHost(config.getPeerNodeTotalConnectionsPerHost())
                    .withMaxTotalConnections(config.getPeerNodeTotalConnections())
                    .withConnectionIdleTimeout(config.getPeerNodeConnectionIdleTimeoutSeconds());

            if (serviceUrl.startsWith("https://") &&
                    "true".equals(System.getProperty("com.netflix.eureka.shouldSSLConnectionsUseSystemSocketFactory"))) {
<<<<<<< HEAD
                jerseyClient = new JerseyClient(
                        config.getPeerNodeConnectTimeoutMs(),
                        config.getPeerNodeReadTimeoutMs(),
                        config.getPeerNodeConnectionIdleTimeoutSeconds(),
                        JerseyClientConfigBuilder.newSystemSSLClientConfigBuilder()
                                .withClientName(jerseyClientName)
                                .withMaxConnectionsPerHost(config.getPeerNodeTotalConnectionsPerHost())
                                .withMaxTotalConnections(config.getPeerNodeTotalConnections())
                                .build()
                );
            } else {
                jerseyClient = new JerseyClient(
                        config.getPeerNodeConnectTimeoutMs(),
                        config.getPeerNodeReadTimeoutMs(),
                        config.getPeerNodeConnectionIdleTimeoutSeconds(),
                        JerseyClientConfigBuilder.newClientConfigBuilder()
                                .withClientName(jerseyClientName)
                                .withMaxConnectionsPerHost(config.getPeerNodeTotalConnectionsPerHost())
                                .withMaxTotalConnections(config.getPeerNodeTotalConnections())
                                .build()
                );
=======
                clientBuilder.withSystemSSLConfiguration();
>>>>>>> fcffccb4
            }
            jerseyClient = clientBuilder.build();
            jerseyApacheClient = jerseyClient.getClient();
            jerseyApacheClient.addFilter(new DynamicGZIPContentEncodingFilter(config));
        } catch (Throwable e) {
            throw new RuntimeException("Cannot Create new Replica Node :" + name, e);
        }

        String ip = null;
        try {
            ip = InetAddress.getLocalHost().getHostAddress();
        } catch (UnknownHostException e) {
            logger.warn("Cannot find localhost ip", e);
        }
        EurekaServerIdentity identity = new EurekaServerIdentity(ip);
        jerseyApacheClient.addFilter(new EurekaIdentityHeaderFilter(identity));
    }

    @Override
    protected ApacheHttpClient4 getJerseyApacheClient() {
        return jerseyApacheClient;
    }

    @Override
    protected void addExtraHeaders(Builder webResource) {
        webResource.header(PeerEurekaNode.HEADER_REPLICATION, "true");
    }

    /**
     * Compared to regular heartbeat, in the replication channel the server may return a more up to date
     * instance copy.
     */
    @Override
    public HttpResponse<InstanceInfo> sendHeartBeat(String appName, String id, InstanceInfo info, InstanceStatus overriddenStatus) {
        String urlPath = "apps/" + appName + '/' + id;
        ClientResponse response = null;
        try {
            WebResource webResource = getJerseyApacheClient().resource(serviceUrl)
                    .path(urlPath)
                    .queryParam("status", info.getStatus().toString())
                    .queryParam("lastDirtyTimestamp", info.getLastDirtyTimestamp().toString());
            if (overriddenStatus != null) {
                webResource = webResource.queryParam("overriddenstatus", overriddenStatus.name());
            }
            Builder requestBuilder = webResource.getRequestBuilder();
            addExtraHeaders(requestBuilder);
            response = requestBuilder.accept(MediaType.APPLICATION_JSON_TYPE).put(ClientResponse.class);
            InstanceInfo infoFromPeer = null;
            if (response.getStatus() == Status.CONFLICT.getStatusCode() && response.hasEntity()) {
                infoFromPeer = response.getEntity(InstanceInfo.class);
            }
            return HttpResponse.responseWith(response.getStatus(), infoFromPeer);
        } finally {
            if (logger.isDebugEnabled()) {
                logger.debug("[heartbeat] Jersey HTTP PUT {}; statusCode={}", urlPath, response == null ? "N/A" : response.getStatus());
            }
            if (response != null) {
                response.close();
            }
        }
    }

    @Override
    public HttpResponse<Void> statusUpdate(String asgName, ASGStatus newStatus) {
        ClientResponse response = null;
        try {
            String urlPath = "asg/" + asgName + "/status";
            response = jerseyApacheClient.resource(serviceUrl)
                    .path(urlPath)
                    .queryParam("value", newStatus.name())
                    .header(PeerEurekaNode.HEADER_REPLICATION, "true")
                    .put(ClientResponse.class);
            return HttpResponse.responseWith(response.getStatus());
        } finally {
            if (response != null) {
                response.close();
            }
        }
    }

    @Override
    public HttpResponse<ReplicationListResponse> submitBatchUpdates(ReplicationList replicationList) {
        ClientResponse response = null;
        try {
            response = jerseyApacheClient.resource(serviceUrl)
                    .path(PeerEurekaNode.BATCH_URL_PATH)
                    .accept(MediaType.APPLICATION_JSON_TYPE)
                    .type(MediaType.APPLICATION_JSON_TYPE)
                    .post(ClientResponse.class, replicationList);
            if (!isSuccess(response.getStatus())) {
                return HttpResponse.responseWith(response.getStatus());
            }
            ReplicationListResponse batchResponse = response.getEntity(ReplicationListResponse.class);
            return HttpResponse.responseWith(response.getStatus(), batchResponse);
        } finally {
            if (response != null) {
                response.close();
            }
        }
    }

    @Override
    public void shutdown() {
        super.shutdown();
        jerseyClient.destroyResources();
    }

    private static boolean isSuccess(int statusCode) {
        return statusCode >= 200 && statusCode < 300;
    }
}<|MERGE_RESOLUTION|>--- conflicted
+++ resolved
@@ -10,13 +10,8 @@
 import com.netflix.appinfo.InstanceInfo;
 import com.netflix.appinfo.InstanceInfo.InstanceStatus;
 import com.netflix.discovery.EurekaIdentityHeaderFilter;
-<<<<<<< HEAD
-import com.netflix.discovery.shared.JerseyClient;
-import com.netflix.discovery.shared.JerseyClientConfigBuilder;
-=======
 import com.netflix.discovery.shared.EurekaJerseyClient;
 import com.netflix.discovery.shared.EurekaJerseyClient.EurekaJerseyClientBuilder;
->>>>>>> fcffccb4
 import com.netflix.discovery.shared.JerseyEurekaHttpClient;
 import com.netflix.eureka.EurekaServerConfig;
 import com.netflix.eureka.EurekaServerIdentity;
@@ -64,31 +59,7 @@
 
             if (serviceUrl.startsWith("https://") &&
                     "true".equals(System.getProperty("com.netflix.eureka.shouldSSLConnectionsUseSystemSocketFactory"))) {
-<<<<<<< HEAD
-                jerseyClient = new JerseyClient(
-                        config.getPeerNodeConnectTimeoutMs(),
-                        config.getPeerNodeReadTimeoutMs(),
-                        config.getPeerNodeConnectionIdleTimeoutSeconds(),
-                        JerseyClientConfigBuilder.newSystemSSLClientConfigBuilder()
-                                .withClientName(jerseyClientName)
-                                .withMaxConnectionsPerHost(config.getPeerNodeTotalConnectionsPerHost())
-                                .withMaxTotalConnections(config.getPeerNodeTotalConnections())
-                                .build()
-                );
-            } else {
-                jerseyClient = new JerseyClient(
-                        config.getPeerNodeConnectTimeoutMs(),
-                        config.getPeerNodeReadTimeoutMs(),
-                        config.getPeerNodeConnectionIdleTimeoutSeconds(),
-                        JerseyClientConfigBuilder.newClientConfigBuilder()
-                                .withClientName(jerseyClientName)
-                                .withMaxConnectionsPerHost(config.getPeerNodeTotalConnectionsPerHost())
-                                .withMaxTotalConnections(config.getPeerNodeTotalConnections())
-                                .build()
-                );
-=======
                 clientBuilder.withSystemSSLConfiguration();
->>>>>>> fcffccb4
             }
             jerseyClient = clientBuilder.build();
             jerseyApacheClient = jerseyClient.getClient();
